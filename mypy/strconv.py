"""Conversion of parse tree nodes to strings."""

import re
import os

import typing

from mypy.util import dump_tagged, short_type
import mypy.nodes
from mypy.visitor import NodeVisitor


class StrConv(NodeVisitor[str]):
    """Visitor for converting a Node to a human-readable string.

    For example, an MypyFile node from program '1' is converted into
    something like this:

      MypyFile:1(
        fnam
        ExpressionStmt:1(
          IntExpr(1)))
    """
    def dump(self, nodes, obj):
        """Convert a list of items to a multiline pretty-printed string.

        The tag is produced from the type name of obj and its line
        number. See mypy.util.dump_tagged for a description of the nodes
        argument.
        """
        return dump_tagged(nodes, short_type(obj) + ':' + str(obj.line))

    def func_helper(self, o):
        """Return a list in a format suitable for dump() that represents the
        arguments and the body of a function. The caller can then decorate the
        array with information specific to methods, global functions or
        anonymous functions.
        """
        args = []
        init = []
        extra = []
        for i, kind in enumerate(o.arg_kinds):
            if kind == mypy.nodes.ARG_POS:
                args.append(o.args[i])
            elif kind in (mypy.nodes.ARG_OPT, mypy.nodes.ARG_NAMED):
                args.append(o.args[i])
                init.append(o.init[i])
            elif kind == mypy.nodes.ARG_STAR:
                extra.append(('VarArg', [o.args[i]]))
            elif kind == mypy.nodes.ARG_STAR2:
                extra.append(('DictVarArg', [o.args[i]]))
        a = []
        if args:
            a.append(('Args', args))
        if o.type:
            a.append(o.type)
        if init:
            a.append(('Init', init))
        if o.is_generator:
            a.append('Generator')
        a.extend(extra)
        a.append(o.body)
        return a

    # Top-level structures

    def visit_mypy_file(self, o):
        # Skip implicit definitions.
        defs = o.defs
        while (defs and isinstance(defs[0], mypy.nodes.VarDef) and
                not defs[0].repr):
            defs = defs[1:]
        a = [defs]
        if o.is_bom:
            a.insert(0, 'BOM')
        # Omit path to special file with name "main". This is used to simplify
        # test case descriptions; the file "main" is used by default in many
        # test cases.
        if o.path is not None and o.path != 'main':
            # Insert path. Normalize directory separators to / to unify test
            # case# output in all platforms.
            a.insert(0, o.path.replace(os.sep, '/'))
        return self.dump(a, o)

    def visit_import(self, o):
        a = []
        for id, as_id in o.ids:
            a.append('{} : {}'.format(id, as_id))
        return 'Import:{}({})'.format(o.line, ', '.join(a))

    def visit_import_from(self, o):
        a = []
        for name, as_name in o.names:
            a.append('{} : {}'.format(name, as_name))
        return 'ImportFrom:{}({}, [{}])'.format(o.line, o.id, ', '.join(a))

    def visit_import_all(self, o):
        return 'ImportAll:{}({})'.format(o.line, o.id)

    # Definitions

    def visit_func_def(self, o):
        a = self.func_helper(o)
        a.insert(0, o.name())
        if mypy.nodes.ARG_NAMED in o.arg_kinds:
            a.insert(1, 'MaxPos({})'.format(o.max_pos))
        if o.is_abstract:
            a.insert(-1, 'Abstract')
        if o.is_static:
            a.insert(-1, 'Static')
        if o.is_class:
            a.insert(-1, 'Class')
        if o.is_property:
            a.insert(-1, 'Property')
        return self.dump(a, o)

    def visit_overloaded_func_def(self, o):
        a = o.items[:]
        if o.type:
            a.insert(0, o.type)
        return self.dump(a, o)

    def visit_class_def(self, o):
        a = [o.name, o.defs.body]
        # Display base types unless they are implicitly just builtins.object
        # (in this case there is no representation).
        if len(o.base_types) > 1 or (len(o.base_types) == 1
                                     and o.base_types[0].repr):
            a.insert(1, ('BaseType', o.base_types))
        if o.type_vars:
            a.insert(1, ('TypeVars', o.type_vars))
        if o.metaclass:
            a.insert(1, 'Metaclass({})'.format(o.metaclass))
        if o.decorators:
            a.insert(1, ('Decorators', o.decorators))
        if o.is_builtinclass:
            a.insert(1, 'Builtinclass')
        if o.info and o.info.ducktype:
            a.insert(1, 'Ducktype({})'.format(o.info.ducktype))
        if o.info and o.info.disjoint_classes:
            a.insert(1, ('Disjointclasses', [info.fullname() for
                                             info in o.info.disjoint_classes]))
        return self.dump(a, o)

    def visit_var_def(self, o):
        a = []
        for n in o.items:
            a.append('Var({})'.format(n.name()))
            a.append('Type({})'.format(n.type))
        if o.init:
            a.append(o.init)
        return self.dump(a, o)

    def visit_var(self, o):
        l = ''
        # Add :nil line number tag if no line number is specified to remain
        # compatible with old test case descriptions that assume this.
        if o.line < 0:
            l = ':nil'
        return 'Var' + l + '(' + o.name() + ')'

    def visit_global_decl(self, o):
        return self.dump([o.names], o)

    def visit_decorator(self, o):
        return self.dump([o.var, o.decorators, o.func], o)

    def visit_annotation(self, o):
        return 'Type:{}({})'.format(o.line, o.type)

    # Statements

    def visit_block(self, o):
        return self.dump(o.body, o)

    def visit_expression_stmt(self, o):
        return self.dump([o.expr], o)

    def visit_assignment_stmt(self, o):
        if len(o.lvalues) > 1:
            a = [('Lvalues', o.lvalues)]
        else:
            a = [o.lvalues[0]]
        a.append(o.rvalue)
        if o.type:
            a.append(o.type)
        return self.dump(a, o)

    def visit_operator_assignment_stmt(self, o):
        return self.dump([o.op, o.lvalue, o.rvalue], o)

    def visit_while_stmt(self, o):
        a = [o.expr, o.body]
        if o.else_body:
            a.append(('Else', o.else_body.body))
        return self.dump(a, o)

    def visit_for_stmt(self, o):
        a = [o.index]
        if o.types != [None] * len(o.types):
            a += o.types
        a.extend([o.expr, o.body])
        if o.else_body:
            a.append(('Else', o.else_body.body))
        return self.dump(a, o)

    def visit_return_stmt(self, o):
        return self.dump([o.expr], o)

    def visit_if_stmt(self, o):
        a = []
        for i in range(len(o.expr)):
            a.append(('If', [o.expr[i]]))
            a.append(('Then', o.body[i].body))

        if not o.else_body:
            return self.dump(a, o)
        else:
            return self.dump([a, ('Else', o.else_body.body)], o)

    def visit_break_stmt(self, o):
        return self.dump([], o)

    def visit_continue_stmt(self, o):
        return self.dump([], o)

    def visit_pass_stmt(self, o):
        return self.dump([], o)

    def visit_raise_stmt(self, o):
        return self.dump([o.expr, o.from_expr], o)

    def visit_assert_stmt(self, o):
        return self.dump([o.expr], o)

    def visit_yield_stmt(self, o):
        return self.dump([o.expr], o)

<<<<<<< HEAD
    def visit_yield_from_stmt(self, o):
        return self.dump([o.expr], o)

=======
>>>>>>> ff16eee1
    def visit_del_stmt(self, o):
        return self.dump([o.expr], o)

    def visit_try_stmt(self, o):
        a = [o.body]

        for i in range(len(o.vars)):
            a.append(o.types[i])
            if o.vars[i]:
                a.append(o.vars[i])
            a.append(o.handlers[i])

        if o.else_body:
            a.append(('Else', o.else_body.body))
        if o.finally_body:
            a.append(('Finally', o.finally_body.body))

        return self.dump(a, o)

    def visit_with_stmt(self, o):
        a = []
        for i in range(len(o.expr)):
            a.append(('Expr', [o.expr[i]]))
            if o.name[i]:
                a.append(('Name', [o.name[i]]))
        return self.dump(a + [o.body], o)

    def visit_print_stmt(self, o):
        a = o.args[:]
        if o.newline:
            a.append('Newline')
        return self.dump(a, o)

    # Expressions

    # Simple expressions

    def visit_int_expr(self, o):
        return 'IntExpr({})'.format(o.value)

    def visit_str_expr(self, o):
        return 'StrExpr({})'.format(self.str_repr(o.value))

    def visit_bytes_expr(self, o):
        return 'BytesExpr({})'.format(self.str_repr(o.value))

    def visit_unicode_expr(self, o):
        return 'UnicodeExpr({})'.format(self.str_repr(o.value))

    def str_repr(self, s):
        s = re.sub(r'\\u[0-9a-fA-F]{4}', lambda m: '\\' + m.group(0), s)
        return re.sub('[^\\x20-\\x7e]',
                      lambda m: r'\u%.4x' % ord(m.group(0)), s)

    def visit_float_expr(self, o):
        return 'FloatExpr({})'.format(o.value)

    def visit_paren_expr(self, o):
        return self.dump([o.expr], o)

    def visit_name_expr(self, o):
        return (short_type(o) + '(' + self.pretty_name(o.name, o.kind,
                                                       o.fullname, o.is_def)
                + ')')

    def pretty_name(self, name, kind, fullname, is_def):
        n = name
        if is_def:
            n += '*'
        if kind == mypy.nodes.GDEF or (fullname != name and
                                       fullname is not None):
            # Append fully qualified name for global references.
            n += ' [{}]'.format(fullname)
        elif kind == mypy.nodes.LDEF:
            # Add tag to signify a local reference.
            n += ' [l]'
        elif kind == mypy.nodes.MDEF:
            # Add tag to signify a member reference.
            n += ' [m]'
        return n

    def visit_member_expr(self, o):
        return self.dump([o.expr, self.pretty_name(o.name, o.kind, o.fullname,
                                                   o.is_def)], o)

<<<<<<< HEAD
    def visit_yield_from_expr(self, o):
        if o.expr:
            return self.dump([o.expr.accept(self)], o)
        else:
            return self.dump([], o)

=======
>>>>>>> ff16eee1
    def visit_call_expr(self, o):
        if o.analyzed:
            return o.analyzed.accept(self)
        args = []
        extra = []
        for i, kind in enumerate(o.arg_kinds):
            if kind in [mypy.nodes.ARG_POS, mypy.nodes.ARG_STAR]:
                args.append(o.args[i])
                if kind == mypy.nodes.ARG_STAR:
                    extra.append('VarArg')
            elif kind == mypy.nodes.ARG_NAMED:
                extra.append(('KwArgs', [o.arg_names[i], o.args[i]]))
            elif kind == mypy.nodes.ARG_STAR2:
                extra.append(('DictVarArg', [o.args[i]]))
            else:
                raise RuntimeError('unknown kind %d' % kind)

        return self.dump([o.callee, ('Args', args)] + extra, o)

    def visit_op_expr(self, o):
        return self.dump([o.op, o.left, o.right], o)

<<<<<<< HEAD
=======
    def visit_comparison_expr(self, o):
        return self.dump([o.operators, o.operands], o)

>>>>>>> ff16eee1
    def visit_cast_expr(self, o):
        return self.dump([o.expr, o.type], o)

    def visit_unary_expr(self, o):
        return self.dump([o.op, o.expr], o)

    def visit_list_expr(self, o):
        return self.dump(o.items, o)

    def visit_dict_expr(self, o):
        return self.dump([[k, v] for k, v in o.items], o)

    def visit_set_expr(self, o):
        return self.dump(o.items, o)

    def visit_tuple_expr(self, o):
        return self.dump(o.items, o)

    def visit_index_expr(self, o):
        if o.analyzed:
            return o.analyzed.accept(self)
        return self.dump([o.base, o.index], o)

    def visit_super_expr(self, o):
        return self.dump([o.name], o)

    def visit_undefined_expr(self, o):
        return 'UndefinedExpr:{}({})'.format(o.line, o.type)

    def visit_type_application(self, o):
        return self.dump([o.expr, ('Types', o.types)], o)

    def visit_type_var_expr(self, o):
        if o.values:
            return self.dump([('Values', o.values)], o)
        else:
            return 'TypeVarExpr:{}()'.format(o.line)

    def visit_ducktype_expr(self, o):
        return 'DucktypeExpr:{}({})'.format(o.line, o.type)

    def visit_disjointclass_expr(self, o):
        return 'DisjointclassExpr:{}({})'.format(o.line, o.cls.fullname)

    def visit_func_expr(self, o):
        a = self.func_helper(o)
        return self.dump(a, o)

    def visit_generator_expr(self, o):
        # FIX types
        condlists = o.condlists if any(o.condlists) else None
        return self.dump([o.left_expr, o.indices, o.sequences, condlists], o)

    def visit_list_comprehension(self, o):
        return self.dump([o.generator], o)

    def visit_conditional_expr(self, o):
        return self.dump([('Condition', [o.cond]), o.if_expr, o.else_expr], o)

    def visit_slice_expr(self, o):
        a = [o.begin_index, o.end_index, o.stride]
        if not a[0]:
            a[0] = '<empty>'
        if not a[1]:
            a[1] = '<empty>'
        return self.dump(a, o)

    def visit_coerce_expr(self, o):
        return self.dump([o.expr, ('Types', [o.target_type, o.source_type])],
                         o)

    def visit_type_expr(self, o):
        return self.dump([str(o.type)], o)

    def visit_filter_node(self, o):
        # These are for convenience. These node types are not defined in the
        # parser module.
        pass<|MERGE_RESOLUTION|>--- conflicted
+++ resolved
@@ -12,10 +12,10 @@
 
 class StrConv(NodeVisitor[str]):
     """Visitor for converting a Node to a human-readable string.
-
+    
     For example, an MypyFile node from program '1' is converted into
     something like this:
-
+    
       MypyFile:1(
         fnam
         ExpressionStmt:1(
@@ -29,7 +29,7 @@
         argument.
         """
         return dump_tagged(nodes, short_type(obj) + ':' + str(obj.line))
-
+    
     def func_helper(self, o):
         """Return a list in a format suitable for dump() that represents the
         arguments and the body of a function. The caller can then decorate the
@@ -60,10 +60,10 @@
             a.append('Generator')
         a.extend(extra)
         a.append(o.body)
-        return a
-
+        return a                    
+    
     # Top-level structures
-
+    
     def visit_mypy_file(self, o):
         # Skip implicit definitions.
         defs = o.defs
@@ -81,24 +81,24 @@
             # case# output in all platforms.
             a.insert(0, o.path.replace(os.sep, '/'))
         return self.dump(a, o)
-
+    
     def visit_import(self, o):
         a = []
         for id, as_id in o.ids:
             a.append('{} : {}'.format(id, as_id))
         return 'Import:{}({})'.format(o.line, ', '.join(a))
-
+    
     def visit_import_from(self, o):
         a = []
         for name, as_name in o.names:
             a.append('{} : {}'.format(name, as_name))
         return 'ImportFrom:{}({}, [{}])'.format(o.line, o.id, ', '.join(a))
-
+    
     def visit_import_all(self, o):
         return 'ImportAll:{}({})'.format(o.line, o.id)
-
+    
     # Definitions
-
+    
     def visit_func_def(self, o):
         a = self.func_helper(o)
         a.insert(0, o.name())
@@ -113,13 +113,13 @@
         if o.is_property:
             a.insert(-1, 'Property')
         return self.dump(a, o)
-
+    
     def visit_overloaded_func_def(self, o):
         a = o.items[:]
         if o.type:
             a.insert(0, o.type)
         return self.dump(a, o)
-
+    
     def visit_class_def(self, o):
         a = [o.name, o.defs.body]
         # Display base types unless they are implicitly just builtins.object
@@ -141,7 +141,7 @@
             a.insert(1, ('Disjointclasses', [info.fullname() for
                                              info in o.info.disjoint_classes]))
         return self.dump(a, o)
-
+    
     def visit_var_def(self, o):
         a = []
         for n in o.items:
@@ -150,7 +150,7 @@
         if o.init:
             a.append(o.init)
         return self.dump(a, o)
-
+    
     def visit_var(self, o):
         l = ''
         # Add :nil line number tag if no line number is specified to remain
@@ -158,24 +158,24 @@
         if o.line < 0:
             l = ':nil'
         return 'Var' + l + '(' + o.name() + ')'
-
+    
     def visit_global_decl(self, o):
         return self.dump([o.names], o)
-
+    
     def visit_decorator(self, o):
         return self.dump([o.var, o.decorators, o.func], o)
-
+    
     def visit_annotation(self, o):
         return 'Type:{}({})'.format(o.line, o.type)
-
+    
     # Statements
-
+    
     def visit_block(self, o):
         return self.dump(o.body, o)
-
+    
     def visit_expression_stmt(self, o):
         return self.dump([o.expr], o)
-
+    
     def visit_assignment_stmt(self, o):
         if len(o.lvalues) > 1:
             a = [('Lvalues', o.lvalues)]
@@ -185,16 +185,16 @@
         if o.type:
             a.append(o.type)
         return self.dump(a, o)
-
+    
     def visit_operator_assignment_stmt(self, o):
         return self.dump([o.op, o.lvalue, o.rvalue], o)
-
+    
     def visit_while_stmt(self, o):
         a = [o.expr, o.body]
         if o.else_body:
             a.append(('Else', o.else_body.body))
         return self.dump(a, o)
-
+    
     def visit_for_stmt(self, o):
         a = [o.index]
         if o.types != [None] * len(o.types):
@@ -203,64 +203,61 @@
         if o.else_body:
             a.append(('Else', o.else_body.body))
         return self.dump(a, o)
-
+    
     def visit_return_stmt(self, o):
         return self.dump([o.expr], o)
-
+    
     def visit_if_stmt(self, o):
         a = []
         for i in range(len(o.expr)):
             a.append(('If', [o.expr[i]]))
             a.append(('Then', o.body[i].body))
-
+        
         if not o.else_body:
             return self.dump(a, o)
         else:
             return self.dump([a, ('Else', o.else_body.body)], o)
-
+    
     def visit_break_stmt(self, o):
         return self.dump([], o)
-
+    
     def visit_continue_stmt(self, o):
         return self.dump([], o)
-
+    
     def visit_pass_stmt(self, o):
         return self.dump([], o)
-
+    
     def visit_raise_stmt(self, o):
         return self.dump([o.expr, o.from_expr], o)
-
+    
     def visit_assert_stmt(self, o):
         return self.dump([o.expr], o)
-
+    
     def visit_yield_stmt(self, o):
         return self.dump([o.expr], o)
 
-<<<<<<< HEAD
     def visit_yield_from_stmt(self, o):
         return self.dump([o.expr], o)
 
-=======
->>>>>>> ff16eee1
     def visit_del_stmt(self, o):
         return self.dump([o.expr], o)
-
+    
     def visit_try_stmt(self, o):
         a = [o.body]
-
+        
         for i in range(len(o.vars)):
             a.append(o.types[i])
             if o.vars[i]:
                 a.append(o.vars[i])
             a.append(o.handlers[i])
-
+        
         if o.else_body:
             a.append(('Else', o.else_body.body))
         if o.finally_body:
             a.append(('Finally', o.finally_body.body))
-
-        return self.dump(a, o)
-
+        
+        return self.dump(a, o)
+    
     def visit_with_stmt(self, o):
         a = []
         for i in range(len(o.expr)):
@@ -274,39 +271,39 @@
         if o.newline:
             a.append('Newline')
         return self.dump(a, o)
-
+    
     # Expressions
-
+    
     # Simple expressions
-
+    
     def visit_int_expr(self, o):
         return 'IntExpr({})'.format(o.value)
-
+    
     def visit_str_expr(self, o):
         return 'StrExpr({})'.format(self.str_repr(o.value))
-
+    
     def visit_bytes_expr(self, o):
         return 'BytesExpr({})'.format(self.str_repr(o.value))
-
+    
     def visit_unicode_expr(self, o):
         return 'UnicodeExpr({})'.format(self.str_repr(o.value))
-
+    
     def str_repr(self, s):
         s = re.sub(r'\\u[0-9a-fA-F]{4}', lambda m: '\\' + m.group(0), s)
         return re.sub('[^\\x20-\\x7e]',
                       lambda m: r'\u%.4x' % ord(m.group(0)), s)
-
+    
     def visit_float_expr(self, o):
         return 'FloatExpr({})'.format(o.value)
-
+    
     def visit_paren_expr(self, o):
         return self.dump([o.expr], o)
-
+    
     def visit_name_expr(self, o):
         return (short_type(o) + '(' + self.pretty_name(o.name, o.kind,
                                                        o.fullname, o.is_def)
                 + ')')
-
+    
     def pretty_name(self, name, kind, fullname, is_def):
         n = name
         if is_def:
@@ -322,20 +319,17 @@
             # Add tag to signify a member reference.
             n += ' [m]'
         return n
-
+    
     def visit_member_expr(self, o):
         return self.dump([o.expr, self.pretty_name(o.name, o.kind, o.fullname,
                                                    o.is_def)], o)
 
-<<<<<<< HEAD
     def visit_yield_from_expr(self, o):
         if o.expr:
             return self.dump([o.expr.accept(self)], o)
         else:
             return self.dump([], o)
 
-=======
->>>>>>> ff16eee1
     def visit_call_expr(self, o):
         if o.analyzed:
             return o.analyzed.accept(self)
@@ -354,45 +348,39 @@
                 raise RuntimeError('unknown kind %d' % kind)
 
         return self.dump([o.callee, ('Args', args)] + extra, o)
-
+    
     def visit_op_expr(self, o):
         return self.dump([o.op, o.left, o.right], o)
-
-<<<<<<< HEAD
-=======
-    def visit_comparison_expr(self, o):
-        return self.dump([o.operators, o.operands], o)
-
->>>>>>> ff16eee1
+    
     def visit_cast_expr(self, o):
         return self.dump([o.expr, o.type], o)
-
+    
     def visit_unary_expr(self, o):
         return self.dump([o.op, o.expr], o)
-
+    
     def visit_list_expr(self, o):
         return self.dump(o.items, o)
-
+    
     def visit_dict_expr(self, o):
         return self.dump([[k, v] for k, v in o.items], o)
-
+    
     def visit_set_expr(self, o):
         return self.dump(o.items, o)
-
+    
     def visit_tuple_expr(self, o):
         return self.dump(o.items, o)
-
+    
     def visit_index_expr(self, o):
         if o.analyzed:
             return o.analyzed.accept(self)
         return self.dump([o.base, o.index], o)
-
+    
     def visit_super_expr(self, o):
         return self.dump([o.name], o)
 
     def visit_undefined_expr(self, o):
         return 'UndefinedExpr:{}({})'.format(o.line, o.type)
-
+    
     def visit_type_application(self, o):
         return self.dump([o.expr, ('Types', o.types)], o)
 
@@ -407,22 +395,22 @@
 
     def visit_disjointclass_expr(self, o):
         return 'DisjointclassExpr:{}({})'.format(o.line, o.cls.fullname)
-
+    
     def visit_func_expr(self, o):
         a = self.func_helper(o)
         return self.dump(a, o)
-
+    
     def visit_generator_expr(self, o):
         # FIX types
         condlists = o.condlists if any(o.condlists) else None
         return self.dump([o.left_expr, o.indices, o.sequences, condlists], o)
-
+    
     def visit_list_comprehension(self, o):
         return self.dump([o.generator], o)
-
+    
     def visit_conditional_expr(self, o):
         return self.dump([('Condition', [o.cond]), o.if_expr, o.else_expr], o)
-
+    
     def visit_slice_expr(self, o):
         a = [o.begin_index, o.end_index, o.stride]
         if not a[0]:
@@ -430,14 +418,14 @@
         if not a[1]:
             a[1] = '<empty>'
         return self.dump(a, o)
-
+    
     def visit_coerce_expr(self, o):
         return self.dump([o.expr, ('Types', [o.target_type, o.source_type])],
                          o)
-
+    
     def visit_type_expr(self, o):
         return self.dump([str(o.type)], o)
-
+    
     def visit_filter_node(self, o):
         # These are for convenience. These node types are not defined in the
         # parser module.
